--- conflicted
+++ resolved
@@ -1,11 +1,7 @@
 module github.com/joshuar/go-hass-anything/v12
 
-<<<<<<< HEAD
-go 1.23.4
-toolchain go1.24.1
-=======
+
 go 1.24.3
->>>>>>> ae5beef5
 
 require (
 	github.com/charmbracelet/lipgloss v1.1.0
